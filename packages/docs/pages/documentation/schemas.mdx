import Callout from "nextra-theme-docs/callout";

# Schemas

Kaito has rich integration with [Yup](https://npmjs.org/package/yup), the schema validation library.
It's easy to use with Kaito.

## Basic Usage

```ts
<<<<<<< HEAD
import { Post, Schema, KRT, InferType } from "../src";
=======
import { Post, Schema, KRT, InferType } from "@kaito-http/core";
>>>>>>> d60a1cc9
import * as yup from 'yup';

const testingSchema = yup.object({ name: yup.string().required() }).required();

@Post("/post")
@Schema(testingSchema)
async post(ctx: InferType<typeof testingSchema>): KRT<{ name: string }> {
  return ctx.body;
}
```

In this method, Kaito is parsing the incoming body from the request and validating it with Yup. If the schema is
invalid, an error is thrown, and the request finishes before your class method is even called. A list of errors is
then sent back to the sender.

It would be wise to abstract the schemas into another file, for reuse across your app.

<Callout>You cannot use the @Schema decorator on a GET request!</Callout><|MERGE_RESOLUTION|>--- conflicted
+++ resolved
@@ -8,11 +8,7 @@
 ## Basic Usage
 
 ```ts
-<<<<<<< HEAD
-import { Post, Schema, KRT, InferType } from "../src";
-=======
 import { Post, Schema, KRT, InferType } from "@kaito-http/core";
->>>>>>> d60a1cc9
 import * as yup from 'yup';
 
 const testingSchema = yup.object({ name: yup.string().required() }).required();
