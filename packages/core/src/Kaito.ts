--- conflicted
+++ resolved
@@ -18,59 +18,12 @@
     this.kaitoOptions = options;
 
     this.use = this.use.bind(this);
-<<<<<<< HEAD
   }
 
   /**
    * Listen on the specified port. If no port is specified, it will try to use the environment variable PORT
    * @param port
    */
-  listen(port?: string | number): Server {
-    const parsed =
-      (typeof port === "string" ? parseInt(port) : port) ||
-      (process.env.PORT && parseInt(process.env.PORT)) ||
-      undefined;
-
-    // intentionally setting readonly property
-    // eslint-disable-next-line @typescript-eslint/ban-ts-comment
-    // @ts-ignore
-    this.server = super.listen(parsed, () => this.log(`starting on ${parsed}`));
-
-    return this.server;
-  }
-
-  protected log(...args: unknown[]) {
-    if (this.kaitoOptions.logging) {
-      console.log("[kaito/core]", ...args);
-    }
-=======
->>>>>>> d60a1cc9
-  }
-
-  /**
-   * Close and shutdown the server
-   * @param cb An optional callback that can run when complete
-   */
-<<<<<<< HEAD
-  // eslint-disable-next-line @typescript-eslint/no-empty-function
-  close(cb?: (err?: Error) => unknown) {
-    if (this.kaitoOptions.logging) {
-      this.log("shutting down");
-    }
-
-    if (this.server) {
-      this.server.removeAllListeners();
-      this.server.close(cb);
-
-      // intentionally setting readonly property
-      // eslint-disable-next-line @typescript-eslint/ban-ts-comment
-      // @ts-ignore
-      this.server = null;
-      return;
-    }
-
-    cb && cb();
-=======
   listen(port?: string | number): Server {
     const parsed =
       (typeof port === "string" ? parseInt(port) : port) ||
@@ -109,7 +62,6 @@
     }
 
     cb();
->>>>>>> d60a1cc9
   }
 
   private addControllers(controllers: object[]) {
