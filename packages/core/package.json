{
  "name": "@kaito-http/core",
  "version": "1.3.1",
  "description": "An HTTP Framework for TypeScript",
  "repository": {
    "type": "git",
    "url": "git+https://github.com/kaito-http/kaito.git"
  },
  "author": "Alistair Smith <alistairsmith01@gmail.com>",
  "license": "MIT",
  "private": false,
  "scripts": {
    "test": "eslint .&&jest",
<<<<<<< HEAD
    "prepublishOnly": "yarn test&&yarn build",
    "build": "yarn test&&rollup -c",
=======
    "prepublishOnly": "npm run test&&npm run build",
    "build": "rollup -c",
>>>>>>> 2576a8e9
    "lint": "eslint . --fix"
  },
  "main": "dist/index.js",
  "module": "dist/index.es.js",
  "types": "dist/index.d.ts",
  "devDependencies": {
    "@rollup/plugin-commonjs": "^17.1.0",
    "@rollup/plugin-eslint": "^8.0.1",
    "@rollup/plugin-node-resolve": "^11.2.0",
    "@types/node": "^14.14.22",
    "@types/node-fetch": "^2.5.8",
    "@types/yup": "^0.29.11",
    "@typescript-eslint/eslint-plugin": "^4.12.0",
    "@typescript-eslint/parser": "^4.12.0",
    "eslint": "^7.17.0",
    "jest": "^26.6.3",
    "lerna": "^3.22.1",
    "node-fetch": "^2.6.1",
    "rollup": "^2.39.0",
    "rollup-plugin-ts": "^1.3.7",
    "ts-jest": "^26.4.4",
    "tslib": "^2.1.0",
    "typescript": "^4.1.3"
  },
  "files": [
    "package.json",
    "readme.md",
    "dist"
  ],
  "dependencies": {
    "@tinyhttp/app": "^1.1.12",
    "reflect-metadata": "^0.1.13",
    "trouter": "^3.1.0",
    "tslib": "^2.1.0",
    "yup": "^0.32.8"
  },
  "bugs": {
    "url": "https://github.com/alii/kaito-http/issues"
  },
  "homepage": "https://github.com/kaito-http/kaito#readme"
}<|MERGE_RESOLUTION|>--- conflicted
+++ resolved
@@ -1,61 +1,56 @@
 {
-  "name": "@kaito-http/core",
-  "version": "1.3.1",
-  "description": "An HTTP Framework for TypeScript",
-  "repository": {
-    "type": "git",
-    "url": "git+https://github.com/kaito-http/kaito.git"
-  },
-  "author": "Alistair Smith <alistairsmith01@gmail.com>",
-  "license": "MIT",
-  "private": false,
-  "scripts": {
-    "test": "eslint .&&jest",
-<<<<<<< HEAD
-    "prepublishOnly": "yarn test&&yarn build",
-    "build": "yarn test&&rollup -c",
-=======
-    "prepublishOnly": "npm run test&&npm run build",
-    "build": "rollup -c",
->>>>>>> 2576a8e9
-    "lint": "eslint . --fix"
-  },
-  "main": "dist/index.js",
-  "module": "dist/index.es.js",
-  "types": "dist/index.d.ts",
-  "devDependencies": {
-    "@rollup/plugin-commonjs": "^17.1.0",
-    "@rollup/plugin-eslint": "^8.0.1",
-    "@rollup/plugin-node-resolve": "^11.2.0",
-    "@types/node": "^14.14.22",
-    "@types/node-fetch": "^2.5.8",
-    "@types/yup": "^0.29.11",
-    "@typescript-eslint/eslint-plugin": "^4.12.0",
-    "@typescript-eslint/parser": "^4.12.0",
-    "eslint": "^7.17.0",
-    "jest": "^26.6.3",
-    "lerna": "^3.22.1",
-    "node-fetch": "^2.6.1",
-    "rollup": "^2.39.0",
-    "rollup-plugin-ts": "^1.3.7",
-    "ts-jest": "^26.4.4",
-    "tslib": "^2.1.0",
-    "typescript": "^4.1.3"
-  },
-  "files": [
-    "package.json",
-    "readme.md",
-    "dist"
-  ],
-  "dependencies": {
-    "@tinyhttp/app": "^1.1.12",
-    "reflect-metadata": "^0.1.13",
-    "trouter": "^3.1.0",
-    "tslib": "^2.1.0",
-    "yup": "^0.32.8"
-  },
-  "bugs": {
-    "url": "https://github.com/alii/kaito-http/issues"
-  },
-  "homepage": "https://github.com/kaito-http/kaito#readme"
+    "name": "@kaito-http/core",
+    "version": "1.3.1",
+    "description": "An HTTP Framework for TypeScript",
+    "repository": {
+        "type": "git",
+        "url": "git+https://github.com/kaito-http/kaito.git"
+    },
+    "author": "Alistair Smith <alistairsmith01@gmail.com>",
+    "license": "MIT",
+    "private": false,
+    "scripts": {
+        "test": "eslint .&&jest",
+        "prepublishOnly": "yarn test&&yarn build",
+        "build": "yarn test&&rollup -c",
+        "lint": "eslint . --fix"
+    },
+    "main": "dist/index.js",
+    "module": "dist/index.es.js",
+    "types": "dist/index.d.ts",
+    "devDependencies": {
+        "@rollup/plugin-commonjs": "^17.1.0",
+        "@rollup/plugin-eslint": "^8.0.1",
+        "@rollup/plugin-node-resolve": "^11.2.0",
+        "@types/node": "^14.14.22",
+        "@types/node-fetch": "^2.5.8",
+        "@types/yup": "^0.29.11",
+        "@typescript-eslint/eslint-plugin": "^4.12.0",
+        "@typescript-eslint/parser": "^4.12.0",
+        "eslint": "^7.17.0",
+        "jest": "^26.6.3",
+        "lerna": "^3.22.1",
+        "node-fetch": "^2.6.1",
+        "rollup": "^2.39.0",
+        "rollup-plugin-ts": "^1.3.7",
+        "ts-jest": "^26.4.4",
+        "tslib": "^2.1.0",
+        "typescript": "^4.1.3"
+    },
+    "files": [
+        "package.json",
+        "readme.md",
+        "dist"
+    ],
+    "dependencies": {
+        "@tinyhttp/app": "^1.1.12",
+        "reflect-metadata": "^0.1.13",
+        "trouter": "^3.1.0",
+        "tslib": "^2.1.0",
+        "yup": "^0.32.8"
+    },
+    "bugs": {
+        "url": "https://github.com/alii/kaito-http/issues"
+    },
+    "homepage": "https://github.com/kaito-http/kaito#readme"
 }